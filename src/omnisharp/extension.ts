--- conflicted
+++ resolved
@@ -90,11 +90,7 @@
         localDisposables = null;
     }));
 
-<<<<<<< HEAD
-    disposables.push(registerCommands(server, eventStream, platformInfo));
-=======
     disposables.add(registerCommands(server, platformInfo, eventStream, optionProvider));
->>>>>>> d73abff8
 
     if (!context.workspaceState.get<boolean>('assetPromptDisabled')) {
         disposables.add(server.onServerStart(() => {
@@ -168,11 +164,7 @@
 
     context.subscriptions.push(disposables);
 
-<<<<<<< HEAD
-    return new Promise<OmniSharpServer>(resolve => server.onServerStart(e => resolve(server)));
-=======
     return new Promise<OmniSharpServer>(resolve =>
         server.onServerStart(e =>
             resolve(server)));
->>>>>>> d73abff8
 }