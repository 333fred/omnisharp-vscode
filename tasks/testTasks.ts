--- conflicted
+++ resolved
@@ -15,11 +15,7 @@
         ...process.env,
         OSVC_SUITE: "featureTests",
         CODE_TESTS_PATH: path.join(testRootPath, "featureTests"),
-<<<<<<< HEAD
-        // CODE_DISABLE_EXTENSIONS: "true",
-=======
         CODE_DISABLE_EXTENSIONS: "true",
->>>>>>> 018ff4ff
     };
     return spawnNode([vscodeTestHostPath, "--verbose"], {
         env
